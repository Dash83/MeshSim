--- conflicted
+++ resolved
@@ -17,12 +17,9 @@
 use mesh_simulator::master;
 use clap::{Arg, App, ArgMatches};
 use std::str::FromStr;
-<<<<<<< HEAD
 use slog::DrainExt;
-=======
 use std::thread;
 use slog::Drain;
->>>>>>> 8c6bbaea
 use std::fs::{OpenOptions};
 use std::path::Path;
 use std::io;
