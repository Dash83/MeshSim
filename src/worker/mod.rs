--- conflicted
+++ resolved
@@ -31,11 +31,8 @@
 extern crate byteorder;
 extern crate pnet;
 extern crate ipnetwork;
-<<<<<<< HEAD
 extern crate md5;
-=======
 extern crate rusqlite;
->>>>>>> 3178986f
 
 use std::io::Write;
 use self::serde_cbor::de::*;
@@ -55,11 +52,8 @@
 use self::rand::{StdRng, SeedableRng};
 use self::byteorder::{NativeEndian, WriteBytesExt};
 use std::thread::{self, JoinHandle};
-<<<<<<< HEAD
 use self::md5::Digest;
-=======
 use worker::mobility::*;
->>>>>>> 3178986f
 
 //Sub-modules declaration
 pub mod worker_config;
