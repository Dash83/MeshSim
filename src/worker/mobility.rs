//! This module handles the position and mobility features of the worker
//! 
extern crate rusqlite;
extern crate rand;

use self::rusqlite::types::ToSql;
use self::rusqlite::{Connection, NO_PARAMS, OpenFlags};
use std::path::PathBuf;
<<<<<<< HEAD
use worker::{WorkerError, Peer};
use self::rand::RngCore;
use std::time::Duration;
use std::thread;
use ::slog::Logger;

/// Name used for the worker positions DB
pub const DB_NAME : &'static str = "worker_positions.db";
/// The mean of human walking speeds
pub const HUMAN_SPEED_MEAN : f64 = 1.462; //meters per second.
/// Standard deviation of human walking speeds
pub const HUMAN_SPEED_STD_DEV : f64 = 0.164;
const MAX_DBOPEN_RETRY : i32 = 11;

//region Queries
const CREATE_WORKERS_TBL_QRY : &'static str = "CREATE TABLE IF NOT EXISTS workers (
                                                    ID	                    INTEGER NOT NULL PRIMARY KEY AUTOINCREMENT UNIQUE,
                                                    Worker_Name	            TEXT NOT NULL,
                                                    Worker_ID	            TEXT NOT NULL UNIQUE,
                                                    Short_Range_Address	    TEXT,
                                                    Long_Range_Address	    TEXT
=======
use worker::WorkerError;

/// Name used for the worker positions DB
pub const DB_NAME : &'static str = "worker_positions.db";
const CREATE_WORKERS_TBL_QRY : &'static str = "CREATE TABLE IF NOT EXISTS Workers (
                                                    ID	                INTEGER NOT NULL PRIMARY KEY AUTOINCREMENT UNIQUE,
                                                    Worker_Name	        TEXT NOT NULL,
                                                    Worker_ID	        TEXT NOT NULL UNIQUE,
                                                    X	                REAL NOT NULL,
                                                    Y                   REAL NOT NULL
>>>>>>> 0a0da113
                                            )";
const CREATE_WORKER_POS_TBL_QRY : &'static str = "CREATE TABLE IF NOT EXISTS  `worker_positions` (
                                                    `worker_id`	INTEGER UNIQUE,
                                                    X	REAL NOT NULL,
                                                    Y  REAL NOT NULL,
                                                    FOREIGN KEY(worker_id) REFERENCES workers(ID)
                                                );";

const CREATE_WORKER_VEL_TBL_QRY : &'static str = "CREATE TABLE IF NOT EXISTS  `worker_velocities` (
                                                    `worker_id`	INTEGER UNIQUE NOT NULL,
                                                    vel_x	REAL NOT NULL,
                                                    vel_y  REAL NOT NULL,
                                                    FOREIGN KEY(worker_id) REFERENCES workers(ID)
                                                );";
const CREATE_WORKER_DEST_TBL_QRY : &'static str = "CREATE TABLE IF NOT EXISTS  `worker_destinations` (
                                                    `worker_id`	INTEGER UNIQUE NOT NULL,
                                                    `dest_x`	INTEGER NOT NULL,
                                                    `dest_y`	INTEGER NOT NULL,
                                                    FOREIGN KEY(`worker_id`) REFERENCES `workers`(`ID`)
                                                );";

const INSERT_WORKER_QRY : &'static str = "INSERT INTO workers (Worker_Name, Worker_ID, Short_Range_Address, Long_Range_Address)
                                          VALUES (?1, ?2, ?3, ?4)";
const UPDATE_WORKER_POS_QRY : &'static str = "INSERT OR REPLACE INTO worker_positions (worker_id, x, y) VALUES (?1, ?2, ?3)";
const UPDATE_WORKER_VEL_QRY : &'static str = "INSERT OR REPLACE INTO worker_velocities (worker_id, vel_x, vel_y) VALUES (?1, ?2, ?3)";
const UPDATE_WORKER_DEST_QRY : &'static str = "INSERT OR REPLACE INTO worker_destinations (worker_id, dest_x, dest_y) VALUES (?1, ?2, ?3)";
const GET_WORKER_QRY : &'static str = "SELECT ID, Worker_Name, Worker_ID, Short_Range_Address, Long_Range_Address FROM Workers WHERE Worker_ID = (?)";
const SELECT_OTHER_WORKERS_QRY : &'static str = "SELECT Worker_Name, Worker_ID, Short_Range_Address, Long_Range_Address FROM Workers WHERE Worker_ID != (?)";
const GET_WORKER_POS_QRY : &'static str =  "SELECT  Workers.ID,
                                                    Worker_positions.X,
                                                    Worker_positions.Y
                                            FROM Workers
                                            JOIN Worker_positions on Workers.ID = Worker_positions.worker_id
                                            WHERE Workers.Worker_ID = (?)";
const SELECT_OTHER_WORKERS_POS_QRY : &'static str = "SELECT Workers.worker_name,
		                                                    Workers.Worker_ID,
                                                            Workers.short_range_address, 
                                                            Workers.long_range_address, 
                                                            Worker_positions.X,
                                                            Worker_positions.Y
                                                    FROM Workers
                                                    JOIN Worker_positions on Workers.ID = Worker_positions.worker_id
                                                    WHERE Workers.Worker_ID != (?)";
const SELECT_ALL_WORKERS_POS_QRY : &'static str = "SELECT   Workers.ID,
                                                            Workers.worker_name,
                                                            Worker_positions.X,
                                                            Worker_positions.Y
                                                    FROM Workers
                                                    JOIN Worker_positions on Workers.ID = Worker_positions.worker_id";
const SELECT_WORKERS_VEL_QRY : &'static str = "SELECT ID, vel_x, vel_y FROM worker_velocities";
const UPDATE_WORKER_POSITIONS_QRY : &'static str = "
                                            INSERT OR REPLACE INTO worker_positions
                                            (worker_id, x, y)
                                            select worker_positions.worker_id,
                                                    worker_positions.X + worker_velocities.vel_x,
                                                    worker_positions.Y + worker_velocities.vel_y
                                            from worker_velocities
                                            join worker_positions on worker_positions.worker_id = worker_velocities.worker_id;";
const STOP_WORKERS_QRY : &'static str = "
                                UPDATE worker_velocities
                                SET  vel_x = 0,
                                        vel_y = 0
                                WHERE worker_velocities.worker_id in ";
const SELECT_REMAINING_DIST_QRY : &'static str = "
                                select workers.ID,
                                        worker_destinations.dest_x,
                                        worker_positions.X,
                                        worker_destinations.dest_y,
                                        worker_positions.Y
                                from workers
                                join worker_positions on worker_positions.worker_id = workers.ID
                                join worker_destinations on worker_destinations.worker_id = workers.ID
                                order by workers.Worker_Name;";
const SET_WAL_MODE : &'static str = "PRAGMA journal_mode=WAL;";
const WAL_MODE_QRY : &'static str = "PRAGMA journal_mode;";
const SET_TMP_MODE : &'static str = "PRAGMA temp_store=2"; //Instruct the database to keep temp tables in memory
//endregion Queries

///Struct to encapsule the 2D position of the worker
#[derive(Debug, Deserialize, Serialize, PartialEq, Clone)]
pub struct Position {
    /// X component
    pub x : f64,
    /// Y component
    pub y : f64,
}

///Struct to encapsule the velocity vector of a worker
#[derive(Debug, Deserialize, Serialize, PartialEq, Clone)]
pub struct Velocity {
    /// X component
    pub x : f64,
    /// Y component
    pub y : f64,
}

/// Get a connection to the current DB
pub fn get_db_connection<'a>(path : &'a str, logger : &Logger ) -> Result<Connection, WorkerError> {
    let mut rng = rand::thread_rng();
    let mut conn : Option<Connection> = None;

    let mut dir = PathBuf::from(path);
    dir.push(DB_NAME);

    for _i in 0..MAX_DBOPEN_RETRY {
        match rusqlite::Connection::open_with_flags(&dir, OpenFlags::SQLITE_OPEN_SHARED_CACHE |
                                                        OpenFlags::SQLITE_OPEN_READ_WRITE | 
                                                        OpenFlags::SQLITE_OPEN_CREATE) {
            Ok(c) => { 
                conn = Some(c);
            },
            Err(e) => { 
                warn!(logger, "Failed to establish DB connection: {}", e);
                let wait_time = rng.next_u64() % 100;
                let wait_dur = Duration::from_millis(wait_time);
                thread::sleep(wait_dur);
            },
        }

        if let Some(c) = conn {
            //Add busy handler
            let _res = c.busy_handler(Some(busy_callback));
            //Add User-defined functions
            let _res = c.create_scalar_function("distance", 4, true, move |ctx| {
                assert_eq!(ctx.len(), 4);

                let x1 = ctx.get::<f64>(0)?;
                let y1 = ctx.get::<f64>(1)?;
                let x2 = ctx.get::<f64>(2)?;
                let y2 = ctx.get::<f64>(3)?;
                let d = euclidean_distance(x1, y1, x2, y2);
                Ok(d)
            })?;
            return Ok(c)
        }
    }
    error!(logger, "Could not establish a DB connection");
    Err(WorkerError::Sync(String::from("Could not establish a DB connection")))
}

/// Crate the database tables
pub fn create_db_objects(conn : &Connection, logger : &Logger) -> Result<usize, WorkerError> {
    //Set the DB journaling mode to WAL first.
    let _ = set_wal_mode(conn, logger)?;

    //Set the temp store mode
//    let _ = set_tmp_mode(conn, logger)?;

    //Create workers table
    let rows = conn.execute(CREATE_WORKERS_TBL_QRY, NO_PARAMS,)?;

    //Create positions table
    let rows = conn.execute(CREATE_WORKER_POS_TBL_QRY, NO_PARAMS,)?;

    //Create velocities table
    let rows = conn.execute(CREATE_WORKER_VEL_TBL_QRY, NO_PARAMS,)?;
    
    //Create destinations table
    let rows = conn.execute(CREATE_WORKER_DEST_TBL_QRY, NO_PARAMS,)?;

    Ok(rows)
}

/// Registers a newly created worker into the mobility system
pub fn register_worker( conn : &Connection, 
                        worker_name : String, 
                        worker_id : &String, 
                        pos : &Position, 
                        vel : &Velocity,
                        dest : &Option<Position>,
                        sr_address : Option<String>, 
                        lr_address : Option<String>,
                        logger : &Logger ) -> Result<i64, WorkerError> {
    let name : &ToSql = &worker_name;
    let x : &ToSql = &pos.x;
    let y : &ToSql = &pos.y;
    let sr : &ToSql = &sr_address;
    let lr : &ToSql = &lr_address;


    //Insert worker
    let _res = insert_worker(&conn, name, &worker_id, sr, lr, logger)?;
    // info!(&logger, "[DEBUG] worker inserted");

    //Get the ID that was generated for the worker
    let mut stmt = conn.prepare(GET_WORKER_QRY)?;
    let db_id : i64 = stmt.query_row(&[&worker_id], |row| row.get(0))?;
    
    //Insert position
    let _res = update_worker_position(&conn, x, y, db_id, logger)?;
    // info!(&logger, "[DEBUG] position updated");

    //Insert velocity
    let _res = update_worker_vel(&conn, vel, db_id, logger)?;
    // info!(&logger, "[DEBUG] velocity updated");

    //Insert destination if any
    if let Some(d) = dest {
        let _res = update_worker_target(&conn, db_id, d.clone(), logger)?;
        // info!(&logger, "[DEBUG] destination updated");
    }

    Ok(db_id)
}

<<<<<<< HEAD
fn insert_worker(conn : &Connection,
                 name : &ToSql,
                 worker_id : &String,
                 sr : &ToSql,
                 lr : &ToSql,
                 logger : &Logger ) -> Result<usize, WorkerError> {
    let mut rows = 0;
    let mut rng = rand::thread_rng();
    let wid : &ToSql = worker_id;

    for i in 0..MAX_DBOPEN_RETRY {
        rows = match conn.execute( INSERT_WORKER_QRY, &[name, wid, sr, lr] ) {
            Ok(r) => r,
            Err(e) => {
                error!(logger, "Failed to register worker: {}", e);
                let wait_time = rng.next_u64() % 100;
                info!(logger, "Will retry in {} ms", wait_time);
                let wait_dur = Duration::from_millis(wait_time);
                thread::sleep(wait_dur);
                0
            }
        };

        if rows > 0 {
            //Worker registered
            info!(logger, "Worker registered in DB successfully");
            break;
        } else if i+1 == MAX_DBOPEN_RETRY {
            return Err(WorkerError::Sync(format!("Could not register worker {} in the DB", worker_id)));
        }
    }

    Ok(rows)
}

fn update_worker_position(conn : &Connection,
                     x : &ToSql,
                     y : &ToSql,
                     worker_id : i64,
                     logger : &Logger ) -> Result<usize, WorkerError> {
    let mut rows = 0;
    let wid : &ToSql = &worker_id;
    let mut rng = rand::thread_rng();

    for i in 0..MAX_DBOPEN_RETRY {
        rows = match conn.execute( UPDATE_WORKER_POS_QRY, &[wid, x, y] ) {
            Ok(r) => r,
            Err(e) => {
                error!(logger, "Failed to update the position of worker: {}", e);
                let wait_time = rng.next_u64() % 100;
                info!(logger, "Will retry in {} ms", wait_time);
                let wait_dur = Duration::from_millis(wait_time);
                thread::sleep(wait_dur);
                0
            }
        };

        if rows > 0 {
            //Worker registered
            //debug!("Position updated!");
            break;
        } else if i+1 == MAX_DBOPEN_RETRY {
            return Err(WorkerError::Sync(format!("Could not update the position of worker {}", worker_id)));
        }
    }

    Ok(rows)
}

/// Updates the worker's velocity
pub fn update_worker_vel(conn : &Connection,
                     vel : &Velocity,
                     worker_id : i64,
                     logger : &Logger ) -> Result<usize, WorkerError> {
    let vel_x : &ToSql = &vel.x;
    let vel_y : &ToSql = &vel.y;
    let mut rows = 0;
    let wid : &ToSql = &worker_id;
    let mut rng = rand::thread_rng();

    for i in 0..MAX_DBOPEN_RETRY {
        rows = match conn.execute( UPDATE_WORKER_VEL_QRY, &[wid, vel_x, vel_y] ) {
            Ok(r) => r,
            Err(e) => {
                error!(logger, "Failed to update the velocity of worker: {}", e);
                let wait_time = rng.next_u64() % 100;
                info!(logger, "Will retry in {} ms", wait_time);
                let wait_dur = Duration::from_millis(wait_time);
                thread::sleep(wait_dur);
                0
    }
        };

        if rows > 0 {
            //Worker registered
            //debug!("Position updated!");
            break;
        } else if i+1 == MAX_DBOPEN_RETRY {
            return Err(WorkerError::Sync(format!("Could not update the velocity of worker {}", worker_id)));
        }
    }

    Ok(rows)
}

fn set_wal_mode(conn : &Connection, logger : &Logger) -> Result<(), WorkerError> {
    let mut rng = rand::thread_rng();
    let mut stmt = conn.prepare(WAL_MODE_QRY)?;
    let mut journal_mode = String::from("");
    
    for i in 0..MAX_DBOPEN_RETRY {
        journal_mode = match stmt.query_row(NO_PARAMS, |row| row.get(0)) {
            Ok(mode) => mode,
            Err(e) => {
                let wait_time = rng.next_u64() % 100;
                warn!(logger, "Could not read journal mode. Will retry in {}ms", wait_time);
                let wait_dur = Duration::from_millis(wait_time);
                thread::sleep(wait_dur);
                String::from("")
            },
        };

        if journal_mode != String::from("") {
            break;
        }
    }

    if journal_mode.to_uppercase() == String::from("WAL") {
        debug!(logger, "WAL mode already set");
        return Ok(())
    }

    stmt = conn.prepare(SET_WAL_MODE)?;
    for _i in 0..MAX_DBOPEN_RETRY {
        journal_mode = match stmt.query_row(NO_PARAMS, |row| row.get(0)) {
            Ok(mode) => mode,
            Err(e) => {
                let wait_time = rng.next_u64() % 100;
                warn!(logger, "Could not read journal mode: {}", e); 
                warn!(logger, "Will retry in {}ms", wait_time);
                let wait_dur = Duration::from_millis(wait_time);
                thread::sleep(wait_dur);
                String::from("")
            },
        };

        if journal_mode != String::from("") {
            break;
        }
    }

    debug!(logger, "Journal mode: {}", journal_mode);
    Ok(())
}

fn set_tmp_mode(conn : &Connection, logger : &Logger) -> Result<(), WorkerError> {
    let mut rng = rand::thread_rng();
    let mut temp_store_mode = String::from("");
    let mut stmt = conn.prepare(SET_TMP_MODE)?;

    for _i in 0..MAX_DBOPEN_RETRY {
        temp_store_mode = match stmt.query_row(NO_PARAMS, |row| row.get(0)) {
            Ok(mode) => mode,
            Err(e) => {
                let wait_time = rng.next_u64() % 100;
                warn!(logger, "Could not set temp store mode: {}", e);
                warn!(logger, "Will retry in {}ms", wait_time);
                let wait_dur = Duration::from_millis(wait_time);
                thread::sleep(wait_dur);
                String::from("")
            },
        };

        if temp_store_mode != String::from("") {
            break;
        }
    }

    debug!(logger, "Journal mode: {}", temp_store_mode);
    Ok(())
}

fn busy_callback(i : i32) -> bool {
    let mut rng = rand::thread_rng();

    if i == MAX_DBOPEN_RETRY {
        return false
    }

    let base : u64 = 2;
    let wait_time = (rng.next_u64() % 30) * base.pow(i as u32);
    eprintln!("Database busy({}). Will retry operation in {}", i, wait_time);
    let wait_dur = Duration::from_millis(wait_time);
    thread::sleep(wait_dur);
    
    true
}

//**********************************************/
//************** Public functions **************/
//**********************************************/
/// Function exported exclusively for the use of the Master module.
/// Updates the positions of all registered nodes according to their
/// respective velocity vector. Update happens every 1 second. 
pub fn update_worker_positions(conn : &Connection) -> Result<usize, WorkerError> {
    let rows = conn.execute(UPDATE_WORKER_POSITIONS_QRY, NO_PARAMS,)?;
    Ok(rows)
}

/// Function exported exclusively for the use of the Master module.
/// Returns ids of all workers that have reached their destination.
pub fn select_final_positions(conn : &Connection) -> Result<Vec<(i64, f64, f64)>, WorkerError> {
    let mut stmt = conn.prepare(SELECT_REMAINING_DIST_QRY)?;
    let results_iter = stmt.query_map(NO_PARAMS, |row| {
        let w_id : i64 = row.get(0);
        let target_x : f64 = row.get(1);
        let current_x : f64 = row.get(2);
        let target_y : f64 = row.get(3);
        let current_y : f64 = row.get(4);

        if (target_x - current_x) <= 0.0 && 
           (target_y - current_y) <= 0.0 {
            Some((w_id, current_x, current_y))
        } else {
            None
        }
    })?;

    let mut arrived : Vec<(i64, f64, f64)> = Vec::new();
    for r in results_iter {
        let r = r?;
        if r.is_some() {
            let (w_id, x, y) = r.unwrap();
            arrived.push((w_id, x, y));
        }
    }

    Ok(arrived)
}

/// Function exported exclusively for the use of the Master module.
/// Sets the velocity of the worker ids to zero.
pub fn stop_workers(conn : &Connection, 
                    w_ids : &[(i64, f64, f64)],
                    logger : &Logger) -> Result<usize, WorkerError> {
    let mut query_builder = String::from(STOP_WORKERS_QRY);
    query_builder.push('(');
    for (id, _x, _y) in w_ids.into_iter() {
        query_builder.push_str(&format!("{}, ", id));
    }
    let _c = query_builder.pop();//remove the new line char
    let _c = query_builder.pop();//remove last comma
    //Close query
    query_builder.push_str(&format!(");"));

    // eprintln!("Prepared stmt: {}", &query_builder);
    let rows = conn.execute(&query_builder, NO_PARAMS)?;
    Ok(rows)
}

/// Gets the current position and database id of a given worker
pub fn get_worker_position(conn : &Connection, 
                           worker_id : &String,
                           logger : &Logger) -> Result<(Position, i64), WorkerError> {
    let mut rng = rand::thread_rng();

    //Get the current position for the worker_id received
    let mut stmt = conn.prepare(GET_WORKER_POS_QRY)?;
    for _i in 0..MAX_DBOPEN_RETRY {
        let (wp, id) = match stmt.query_row(&[&worker_id], |row| {
            let db_id : i64 = row.get(0);
            let x : f64 = row.get(1);
            let y : f64 = row.get(2);
            let pos = Position{ x : x, y : y};
            (pos, db_id)
        }) {
            Ok((pos, id)) => {
                (Some(pos), Some(id))
            },
            Err(e) => { 
                warn!(logger, "Failed to get worker position: {}", e);
                let wait_time = rng.next_u64() % 100;
                let wait_dur = Duration::from_millis(wait_time);
                thread::sleep(wait_dur);
                (None, None)
            },
        };

        if wp.is_some() && id.is_some() {
            let worker_pos = wp.unwrap();
            let db_id = id.unwrap();
            return Ok((worker_pos, db_id))
        }
    }

    error!(logger, "Could not get position for current worker");
    Err(WorkerError::Sync(String::from("Could not get position for current worker")))

}

/// Returns all workers within RANGE meters of the current position of WORKER_ID
pub fn get_workers_in_range<'a>(conn : &Connection, 
                                worker_id : &String, 
                                range : f64,
                                logger : &Logger) -> Result<Vec<Peer>, WorkerError> {
    let mut rng = rand::thread_rng();
    let (worker_pos, db_id) = get_worker_position(&conn, worker_id, &logger)?;

    //Get all other workers and check if they are in range
    let mut stmt = conn.prepare(SELECT_OTHER_WORKERS_POS_QRY)?;
    for _i in 0..MAX_DBOPEN_RETRY {
        match stmt.query_map(&[&worker_id], |row| {
            let name : String = row.get(0);
            let id : String = row.get(1);
            let sr : Option<String> = row.get(2);
            let lr : Option<String> = row.get(3);
            let x : f64 = row.get(4);
            let y : f64 = row.get(5);
            let d = euclidean_distance(worker_pos.x, worker_pos.y, x, y);
            //debug!("Worker {} in range {}", &id, d);
            if d <= range {
                let mut p = Peer::new();
                p.id = id;
                p.name = name;
                p.short_address = sr;
                p.long_address = lr;
                Some(p)
            } else {
                None
            }
        }) { 
            Ok(workers_iter) => {
                let mut data = Vec::new();
                for p in workers_iter {
                    let p = p?;
                    if p.is_some() {
                        data.push(p.unwrap());
                    }
                }
                return Ok(data);
            },
            Err(e) => {
                warn!(logger, "Failed to get workers in range: {}", e);
                let wait_time = rng.next_u64() % 100;
                let wait_dur = Duration::from_millis(wait_time);
                thread::sleep(wait_dur);
            },
        }
    }

    // let data = workers_iter.filter(|x| x.unwrap().is_some()).map(|x| x.unwrap()).collect();
    error!(logger, "Could not get nodes in range of this worker");
    Err(WorkerError::Sync(String::from("Could not get nodes in range of this worker")))
}

/// Calculate the euclidean distance between 2 points.
pub fn euclidean_distance(x1 : f64, y1 : f64, x2 : f64, y2 : f64) -> f64 {
    let xs = (x2 - x1).powf(2.0);
    let ys = (y2 - y1).powf(2.0);
    let d = (xs + ys).sqrt();
    d
}

/// Create a new target position for a worker
pub fn update_worker_target(conn : &Connection, 
                         worker_id : i64, 
                         target_pos : Position,
                         logger : &Logger) -> Result<(), WorkerError> {
    let w_id : &ToSql = &worker_id;
    let dest_x : &ToSql = &target_pos.x;
    let dest_y : &ToSql = &target_pos.y;

    let rows = conn.execute(UPDATE_WORKER_DEST_QRY, &[w_id, dest_x, dest_y],)?;
    info!(logger, "Worker_id {} destination updated", worker_id);
    
    Ok(())
}

/// Get the positions of all workers
pub fn get_all_worker_positions(conn : &Connection) -> Result<Vec<(i64, String, f64, f64)>, WorkerError> {
    let mut stmt = conn.prepare(SELECT_ALL_WORKERS_POS_QRY)?;
    let results_iter = stmt.query_map(NO_PARAMS, |row| {
        let w_id : i64 = row.get(0);
        let name : String = row.get(1);
        let x : f64 = row.get(2);
        let y : f64 = row.get(3);
        (w_id, name, x, y)
    })?;

    let mut results : Vec<(i64, String, f64, f64)> = Vec::new();
    for r in results_iter {
        let r = r?;
        results.push((r.0, r.1, r.2, r.3));
    }

    Ok(results)
}

#[cfg(test)]
mod tests {
    extern crate chrono;
    extern crate rand;
    extern crate slog;
    extern crate rusqlite;

    use super::*;
=======
#[cfg(test)]
mod tests {
    extern crate chrono;
    extern crate rand;

    use super::*;
    use super::super::worker_config::WorkerConfig;
>>>>>>> 0a0da113
    use self::chrono::prelude::*;
    use std::path::{PathBuf, Path};
    use std::fs;
    use self::rand::Rng;
    use std::time::Duration;
<<<<<<< HEAD
    use logging;
    use slog::Drain;
    use self::rusqlite::Connection;
    use self::rusqlite::functions::*;
=======
>>>>>>> 0a0da113

/******************************************* 
 *********** Utility functions *************
********************************************/
    fn get_tests_root() -> String {
        use std::env;
        let test_home = env::var("MESHSIM_TEST_DIR").unwrap_or(String::from("/tmp/"));
        test_home
    }

    fn create_test_dir<'a>(test_name : &'a str) -> String {
        let now : DateTime<Utc> = Utc::now();
        let test_dir_path = format!("{}{}_{}", &get_tests_root(), 
                                                test_name,
                                                now.timestamp());
        let test_dir = Path::new(&test_dir_path);

        if !test_dir.exists() {
            fs::create_dir(&test_dir_path).expect(&format!("Unable to create test results directory {}", test_dir_path));
        }

        test_dir_path.clone()
    }

/******************************************* 
 *******************************************
********************************************/

    //Unit test for creating db file
    #[test]
    fn test_get_db_connection() {
        //Add random wait to avoid collitions on the same DB file
        let mut rng = rand::thread_rng();
        let wait : u64 = rng.gen::<u64>() % 100;
        std::thread::sleep(Duration::from_millis(wait));
        let path = create_test_dir("mobility");
<<<<<<< HEAD
        let logger = logging::create_discard_logger();

        let _conn = get_db_connection(&path, &logger).expect("Could not create DB file");
        let expected_file = PathBuf::from(&format!("{}{}{}", path, std::path::MAIN_SEPARATOR, DB_NAME));
=======
        let _conn = get_db_connection(&path).expect("Could not create DB file");
        let expected_file = PathBuf::from(&format!("{}/{}", path, DB_NAME));
>>>>>>> 0a0da113

        assert!(expected_file.exists());
    }

    //Unit test for creating the tables in the db
    #[test]
    fn test_create_positions_db() {
        //Add random wait to avoid collitions on the same DB file
        let mut rng = rand::thread_rng();
        let wait : u64 = rng.gen::<u64>() % 100;
        std::thread::sleep(Duration::from_millis(wait));
        
        let QRY_TABLE_EXISTS = "SELECT rowid FROM sqlite_master WHERE type='table' AND name = (?);";
        let path = create_test_dir("mobility");
<<<<<<< HEAD
        let logger = logging::create_discard_logger();

        let conn = get_db_connection(&path, &logger).expect("Could not create DB file");
        let _res = create_db_objects(&conn, &logger).expect("Could not create DB tables");

        let mut stmt = conn.prepare(QRY_TABLE_EXISTS).expect("Could not prepare statement");
        let mut row_id : i64 = -1;
        row_id = stmt.query_row(&["workers"], |row| row.get(0)).expect("Could not execute query");
        assert_ne!(row_id, -1);

        row_id = stmt.query_row(&["worker_positions"], |row| row.get(0)).expect("Could not execute query");
        assert_ne!(row_id, 0);

        row_id = stmt.query_row(&["worker_velocities"], |row| row.get(0)).expect("Could not execute query");
        assert_ne!(row_id, 0);

        row_id = stmt.query_row(&["worker_destinations"], |row| row.get(0)).expect("Could not execute query");
        assert_ne!(row_id, 0);
=======
        let conn = get_db_connection(&path).expect("Could not create DB file");
        let _res = create_positions_db(&conn).expect("Could not create positions table");

        let mut stmt = conn.prepare(QRY_TABLE_EXISTS).expect("Could not prepare statement");
        let mut row_id : i64 = -1;
        row_id = stmt.query_row(&["Workers"], |row| row.get(0)).expect("Could not execute query");

        assert_ne!(row_id, -1);
>>>>>>> 0a0da113
    }

    //Unit test for confirming a worker is registered in the db
    #[test]
    fn test_register_worker() {
        //Add random wait to avoid collitions on the same DB file
        let mut rng = rand::thread_rng();
        let wait : u64 = rng.gen::<u64>() % 100;
        std::thread::sleep(Duration::from_millis(wait));
        
        let path = create_test_dir("mobility");
<<<<<<< HEAD
        let logger = logging::create_discard_logger();

        info!(logger, "Test results placed in {}", &path);

        let conn = get_db_connection(&path, &logger).expect("Could not create DB file");

        let _res = create_db_objects(&conn, &logger).expect("Could not create positions table");
        let name = String::from("worker1");
        let id = String::from("416d77337e24399dc7a5aa058039f72a"); //arbitrary id
        let pos = Position{ x : 0.0, y : 0.0 };
        let vel = Velocity{ x : 0.0, y : 0.0 };
        let sr = String::from("/tmp/sr.socket");
        let lr = String::from("/tmp/lr.socket");

        let worker_db_id = register_worker(&conn, 
                                           name, 
                                           &id, 
                                           &pos, 
                                           &vel, 
                                           &None, 
                                           Some(sr), 
                                           Some(lr),
                                           &logger).expect("Could not register worker");
=======
        println!("Test results placed in {}", &path);

        let conn = get_db_connection(&path).expect("Could not create DB file");
        println!("DB conn: {:?}", &conn);

        let _res = create_positions_db(&conn).expect("Could not create positions table");
        let name = String::from("worker1");
        let id = String::from("416d77337e24399dc7a5aa058039f72a"); //arbitrary id
        let pos = Position{ x : 0.0, y : 0.0 };

        let worker_db_id = register_worker(&conn, name, id, &pos).expect("Could not register worker");
>>>>>>> 0a0da113
        
        assert!(worker_db_id > 0);
    }

<<<<<<< HEAD
    //Unit test for checking peers are within range.
    #[test]
    fn test_workers_in_range() {
        //Add random wait to avoid collitions on the same DB file
        let mut rng = rand::thread_rng();
        let wait : u64 = rng.gen::<u64>() % 100;
        std::thread::sleep(Duration::from_millis(wait));
        
        let path = create_test_dir("mob");
        let logger = logging::create_discard_logger();

        info!(logger, "Test results placed in {}", &path);

        let conn = get_db_connection(&path, &logger).expect("Could not create DB file");
        let _res = create_db_objects(&conn, &logger).expect("Could not create positions table");

        //Create test worker1
        let source_name = String::from("worker1");
        let source_id = String::from("416d77337e24399dc7a5aa058039f72a"); //arbitrary id
        let source_pos = Position{ x : 0.0, y : 0.0 };
        let vel = Velocity{ x : 0.0, y : 0.0 };
        let source_sr = String::from("/tmp/sr_1.socket");
        let source_lr = String::from("/tmp/lr_1.socket");
        let _id = register_worker(&conn, 
                                  source_name, 
                                  &source_id, 
                                  &source_pos, 
                                  &vel, 
                                  &None, 
                                  Some(source_sr), 
                                  Some(source_lr),
                                  &logger).expect("Could not register worker1");

        //Create test worker2
        //This worker should be in range.
        let name = String::from("worker2");
        let id = String::from("416d77337e24399dc7a5aa058039f72b");
        let pos = Position{ x : 50.0, y : -25.50 };
        let sr = String::from("/tmp/sr_2.socket");
        let lr = String::from("/tmp/lr_2.socket");
        let _id = register_worker(&conn, 
                                  name, 
                                  &id, 
                                  &pos, 
                                  &vel, 
                                  &None, 
                                  Some(sr), 
                                  Some(lr),
                                  &logger).expect("Could not register worker2");

        //Create test worker3
        //This worker should be in range.
        let name = String::from("worker3");
        let id = String::from("416d77337e24399dc7a5aa058039f72c");
        let pos = Position{ x : 30.0, y : 45.0 };
        let sr = String::from("/tmp/sr_3.socket");
        let lr = String::from("/tmp/lr_3.socket");
        let _id = register_worker(&conn, 
                                  name, 
                                  &id, 
                                  &pos, 
                                  &vel, 
                                  &None, 
                                  Some(sr), 
                                  Some(lr),
                                  &logger).expect("Could not register worker3");

        //Create test worker4
        //This worker should NOT be in range.
        let name = String::from("worker4");
        let id = String::from("416d77337e24399dc7a5aa058039f72d");
        let pos = Position{ x : 120.0, y : 0.0 };
        let sr = String::from("/tmp/sr_4.socket");
        let lr = String::from("/tmp/lr_4.socket");
        let _id = register_worker(&conn, 
                                  name, 
                                  &id, 
                                  &pos, 
                                  &vel, 
                                  &None, 
                                  Some(sr), 
                                  Some(lr),
                                  &logger).expect("Could not register worker4");

        //Create test worker5
        //This worker should NOT be in range.
        let name = String::from("worker5");
        let id = String::from("416d77337e24399dc7a5aa058039f72e");
        let pos = Position{ x : 60.0, y : 90.0 };
        let sr = String::from("/tmp/sr_5.socket");
        let lr = String::from("/tmp/lr_5.socket");
        let _id = register_worker(&conn, 
                                  name, 
                                  &id, 
                                  &pos, 
                                  &vel, 
                                  &None, 
                                  Some(sr), 
                                  Some(lr),
                                  &logger).expect("Could not register worker5");

        let workers_in_range : Vec<Peer> = get_workers_in_range(&conn, &source_id, 100.0, &logger).unwrap();
        println!("{:?}", &workers_in_range);
        assert_eq!(workers_in_range.len(), 2);
    }

    //Unit test for checking peers are within range.
    #[test]
    fn test_workers_mobility() {
        use std::collections::HashMap;

        let path = create_test_dir("basic_mobility");
        let logger = logging::create_discard_logger();
        info!(logger, "Test results placed in {}", &path);

        let conn = get_db_connection(&path, &logger).expect("Could not create DB file");
        let _res = create_db_objects(&conn, &logger).expect("Could not create positions table");

        //Create test worker1
        let source_name = String::from("worker1");
        let source_id = String::from("416d77337e24399dc7a5aa058039f72a"); //arbitrary id
        let source_pos = Position{ x : 0.0, y : 0.0 };
        let vel1 = Velocity{ x : 1.0, y : 0.0 };
        let source_sr = String::from("/tmp/sr_1.socket");
        let source_lr = String::from("/tmp/lr_1.socket");
        let _id = register_worker(&conn, 
                                  source_name, 
                                  &source_id, 
                                  &source_pos, 
                                  &vel1, 
                                  &None, 
                                  Some(source_sr), 
                                  Some(source_lr),
                                  &logger).expect("Could not register worker1");

        //Create test worker2
        //This worker should be in range.
        let name = String::from("worker2");
        let id = String::from("416d77337e24399dc7a5aa058039f72b");
        let pos = Position{ x : 50.0, y : -25.50 };
        let vel2 = Velocity{ x : 1.0, y : -1.5 };
        let sr = String::from("/tmp/sr_2.socket");
        let lr = String::from("/tmp/lr_2.socket");
        let _id = register_worker(&conn, 
                                  name, 
                                  &id, 
                                  &pos, 
                                  &vel2, 
                                  &None, 
                                  Some(sr), 
                                  Some(lr),
                                  &logger).expect("Could not register worker2");

        //Create test worker3
        //This worker should be in range.
        let name = String::from("worker3");
        let id = String::from("416d77337e24399dc7a5aa058039f72c");
        let pos = Position{ x : 30.0, y : 45.0 };
        let vel3 = Velocity{ x : -3.0, y : 1.5 };
        let sr = String::from("/tmp/sr_3.socket");
        let lr = String::from("/tmp/lr_3.socket");
        let _id = register_worker(&conn, 
                                  name, 
                                  &id, 
                                  &pos, 
                                  &vel3, 
                                  &None, 
                                  Some(sr), 
                                  Some(lr),
                                  &logger).expect("Could not register worker3");

        let rows = update_worker_positions(&conn).expect("Could not update worker positions");
        assert_eq!(rows, 3);

        let SELECT_POSITIONS_QRY = "
        SELECT Workers.Worker_ID,
               Worker_positions.X,
               Worker_positions.Y
        FROM Workers
        JOIN Worker_positions on Workers.ID = Worker_positions.worker_id";
        let mut stmt = conn.prepare(SELECT_POSITIONS_QRY).expect("Could not prepare statement");
        let pos_iter = stmt.query_map(NO_PARAMS, |row| {
            let wid = row.get(0);
            let x = row.get(1);
            let y = row.get(2);
            (wid, x, y)    
        }).expect("Could not execute query");
        
        let mut positions = HashMap::new();
        for p in pos_iter {
            let (w, x, y) : (String, f64, f64)= p.unwrap();
            positions.insert(w, (x, y));
        }

        //Worker1
        let w1 = positions.get("416d77337e24399dc7a5aa058039f72a").unwrap();
        assert_eq!(w1.0, 1.0);
        assert_eq!(w1.1, 0f64);
        
        //Worker2
        let w2 = positions.get("416d77337e24399dc7a5aa058039f72b").unwrap();
        assert_eq!(w2.0, 51.0);
        assert_eq!(w2.1, -27.0);

        //Worker3
        let w3 = positions.get("416d77337e24399dc7a5aa058039f72c").unwrap();
        assert_eq!(w3.0, 27.0);
        assert_eq!(w3.1, 46.5);
    }

    #[test]
    fn test_stop_workers() {
        let mut rng = rand::thread_rng();
        let num : u64 = rng.gen::<u64>() % 10000;

        let path = create_test_dir(&format!("stop_workers{}", num));
        let logger = logging::create_discard_logger();

        info!(logger, "Test results placed in {}", &path);

        let conn = get_db_connection(&path, &logger).expect("Could not create DB file");
        let _res = create_db_objects(&conn, &logger).expect("Could not create positions table");

        //Create test worker1
        let source_name = String::from("worker1");
        let source_id = String::from("416d77337e24399dc7a5aa058039f72a"); //arbitrary id
        let x1 = 0.0;
        let y1 = 0.0;
        let source_pos = Position{ x : 0.0, y : 0.0 };
        let vel = Velocity{ x : 1.0, y : 0.7 };
        let source_sr = String::from("/tmp/sr_1.socket");
        let source_lr = String::from("/tmp/lr_1.socket");
        let id1 = register_worker(&conn, 
                                  source_name, 
                                  &source_id, 
                                  &source_pos, 
                                  &vel, 
                                  &None, 
                                  Some(source_sr), 
                                  Some(source_lr),
                                  &logger).expect("Could not register worker1");

        //Create test worker2
        //This worker should be in range.
        let name = String::from("worker2");
        let id = String::from("416d77337e24399dc7a5aa058039f72b");
        let x2 = 50.0;
        let y2 = -25.50;
        let pos = Position{ x : 50.0, y : -25.50 };
        let vel = Velocity{ x : -1.0, y : 2.1 };
        let sr = String::from("/tmp/sr_2.socket");
        let lr = String::from("/tmp/lr_2.socket");
        let id2 = register_worker(&conn, 
                                  name, 
                                  &id, 
                                  &pos, 
                                  &vel, 
                                  &None, 
                                  Some(sr), 
                                  Some(lr),
                                  &logger).expect("Could not register worker2");

        let rows = stop_workers(&conn, &[(id1, x1, y1), (id2, x2, y2)], &logger).expect("Could not stop workers");

        assert_eq!(rows, 2);

    }

    #[test]
    fn test_dist_func() {
        //Add random wait to avoid collitions on the same DB file
        let mut rng = rand::thread_rng();
        let wait : u64 = rng.gen::<u64>() % 100;
        std::thread::sleep(Duration::from_millis(wait));
        let path = create_test_dir("distance_func");
        let logger = logging::create_discard_logger();

        let conn = get_db_connection(&path, &logger).expect("Could not create DB file");
        let expected_distance : f64 = 141.4213562373095;
        let obtained_distance : f64 = conn.query_row("SELECT distance(0, 0, 100, 100)", NO_PARAMS, |r| r.get(0)).expect("Could not exec query");

        assert_eq!(expected_distance, obtained_distance);

//        //Add random wait to avoid collitions on the same DB file
//        let mut rng = rand::thread_rng();
//        let wait : u64 = rng.gen::<u64>() % 100;
//        std::thread::sleep(Duration::from_millis(wait));
//
//        let path = create_test_dir("func");
//        let logger = logging::create_discard_logger();
//
//        info!(logger, "Test results placed in {}", &path);
//
//        let conn = get_db_connection(&path, &logger).expect("Could not create DB file");


    }
=======
>>>>>>> 0a0da113
}<|MERGE_RESOLUTION|>--- conflicted
+++ resolved
@@ -6,7 +6,6 @@
 use self::rusqlite::types::ToSql;
 use self::rusqlite::{Connection, NO_PARAMS, OpenFlags};
 use std::path::PathBuf;
-<<<<<<< HEAD
 use worker::{WorkerError, Peer};
 use self::rand::RngCore;
 use std::time::Duration;
@@ -28,18 +27,6 @@
                                                     Worker_ID	            TEXT NOT NULL UNIQUE,
                                                     Short_Range_Address	    TEXT,
                                                     Long_Range_Address	    TEXT
-=======
-use worker::WorkerError;
-
-/// Name used for the worker positions DB
-pub const DB_NAME : &'static str = "worker_positions.db";
-const CREATE_WORKERS_TBL_QRY : &'static str = "CREATE TABLE IF NOT EXISTS Workers (
-                                                    ID	                INTEGER NOT NULL PRIMARY KEY AUTOINCREMENT UNIQUE,
-                                                    Worker_Name	        TEXT NOT NULL,
-                                                    Worker_ID	        TEXT NOT NULL UNIQUE,
-                                                    X	                REAL NOT NULL,
-                                                    Y                   REAL NOT NULL
->>>>>>> 0a0da113
                                             )";
 const CREATE_WORKER_POS_TBL_QRY : &'static str = "CREATE TABLE IF NOT EXISTS  `worker_positions` (
                                                     `worker_id`	INTEGER UNIQUE,
@@ -245,7 +232,6 @@
     Ok(db_id)
 }
 
-<<<<<<< HEAD
 fn insert_worker(conn : &Connection,
                  name : &ToSql,
                  worker_id : &String,
@@ -652,27 +638,16 @@
     extern crate rusqlite;
 
     use super::*;
-=======
-#[cfg(test)]
-mod tests {
-    extern crate chrono;
-    extern crate rand;
-
-    use super::*;
-    use super::super::worker_config::WorkerConfig;
->>>>>>> 0a0da113
+
     use self::chrono::prelude::*;
     use std::path::{PathBuf, Path};
     use std::fs;
     use self::rand::Rng;
     use std::time::Duration;
-<<<<<<< HEAD
     use logging;
     use slog::Drain;
     use self::rusqlite::Connection;
     use self::rusqlite::functions::*;
-=======
->>>>>>> 0a0da113
 
 /******************************************* 
  *********** Utility functions *************
@@ -709,15 +684,10 @@
         let wait : u64 = rng.gen::<u64>() % 100;
         std::thread::sleep(Duration::from_millis(wait));
         let path = create_test_dir("mobility");
-<<<<<<< HEAD
         let logger = logging::create_discard_logger();
 
         let _conn = get_db_connection(&path, &logger).expect("Could not create DB file");
         let expected_file = PathBuf::from(&format!("{}{}{}", path, std::path::MAIN_SEPARATOR, DB_NAME));
-=======
-        let _conn = get_db_connection(&path).expect("Could not create DB file");
-        let expected_file = PathBuf::from(&format!("{}/{}", path, DB_NAME));
->>>>>>> 0a0da113
 
         assert!(expected_file.exists());
     }
@@ -732,7 +702,6 @@
         
         let QRY_TABLE_EXISTS = "SELECT rowid FROM sqlite_master WHERE type='table' AND name = (?);";
         let path = create_test_dir("mobility");
-<<<<<<< HEAD
         let logger = logging::create_discard_logger();
 
         let conn = get_db_connection(&path, &logger).expect("Could not create DB file");
@@ -751,16 +720,6 @@
 
         row_id = stmt.query_row(&["worker_destinations"], |row| row.get(0)).expect("Could not execute query");
         assert_ne!(row_id, 0);
-=======
-        let conn = get_db_connection(&path).expect("Could not create DB file");
-        let _res = create_positions_db(&conn).expect("Could not create positions table");
-
-        let mut stmt = conn.prepare(QRY_TABLE_EXISTS).expect("Could not prepare statement");
-        let mut row_id : i64 = -1;
-        row_id = stmt.query_row(&["Workers"], |row| row.get(0)).expect("Could not execute query");
-
-        assert_ne!(row_id, -1);
->>>>>>> 0a0da113
     }
 
     //Unit test for confirming a worker is registered in the db
@@ -772,7 +731,6 @@
         std::thread::sleep(Duration::from_millis(wait));
         
         let path = create_test_dir("mobility");
-<<<<<<< HEAD
         let logger = logging::create_discard_logger();
 
         info!(logger, "Test results placed in {}", &path);
@@ -796,24 +754,10 @@
                                            Some(sr), 
                                            Some(lr),
                                            &logger).expect("Could not register worker");
-=======
-        println!("Test results placed in {}", &path);
-
-        let conn = get_db_connection(&path).expect("Could not create DB file");
-        println!("DB conn: {:?}", &conn);
-
-        let _res = create_positions_db(&conn).expect("Could not create positions table");
-        let name = String::from("worker1");
-        let id = String::from("416d77337e24399dc7a5aa058039f72a"); //arbitrary id
-        let pos = Position{ x : 0.0, y : 0.0 };
-
-        let worker_db_id = register_worker(&conn, name, id, &pos).expect("Could not register worker");
->>>>>>> 0a0da113
         
         assert!(worker_db_id > 0);
     }
 
-<<<<<<< HEAD
     //Unit test for checking peers are within range.
     #[test]
     fn test_workers_in_range() {
@@ -1111,6 +1055,4 @@
 
 
     }
-=======
->>>>>>> 0a0da113
 }