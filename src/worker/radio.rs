--- conflicted
+++ resolved
@@ -235,25 +235,9 @@
                 //info!("Message sent to {}", &peer_address);
                 Ok(())
             });
-
-<<<<<<< HEAD
         }
         
         info!("Message {:x} sent", &hdr.get_hdr_hash()?);
-=======
-    }
-        //TODO: Does delay still make sense?
-        // //Check if message should be delayed.
-        // if self.delay > 0 {
-        //     //Get a percerntage between 80% and 100%. The introduced delay will be p-percent
-        //     //of the delay parameter. This is done so that the delay doesn't become a synchronized
-        //     //delay across the simulation and actually has unexpectability about the transmission time.
-        //     let p : f64 = rng.gen_range(0.8f64, 1.0f64);
-        //     let delay : u64= (p * self.delay as f64).round() as u64;
-        //     thread::sleep(Duration::from_millis(delay));
-        // }
-
->>>>>>> 3178986f
         Ok(())        
     }
 
